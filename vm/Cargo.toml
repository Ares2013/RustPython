[package]
name = "rustpython_vm"
version = "0.1.0"
authors = ["Shing Lyu <shing.lyu@gmail.com>"]
edition = "2018"

[dependencies]
bitflags = "1.0.4"
num-complex = { version = "0.2", features = ["serde"] }
num-bigint = { version = "0.2.1", features = ["serde"] }
num-traits = "0.2"
num-integer = "0.1.39"
num-rational = "0.2.1"
rand = "0.5"
log = "0.3"
rustpython_derive = {path = "../derive"}
rustpython_parser = {path = "../parser"}
serde = { version = "1.0.66", features = ["derive"] }
serde_json = "1.0.26"
byteorder = "1.2.6"
regex = "1"
rustc_version_runtime = "0.1.*"
statrs = "0.10.0"
caseless = "0.2.1"
unicode-segmentation = "1.2.1"
unicode-xid = "0.1.0"
lazy_static = "^1.0.1"
lexical = "2.0.0"
itertools = "^0.8.0"
hexf = "0.1.0"
indexmap = "1.0.2"
<<<<<<< HEAD
crc = "^1.0.0"
=======
bincode = "1.1.4"
>>>>>>> 15f94679

# TODO: release and publish to crates.io
[dependencies.unicode-casing]
git = "https://github.com/OddCoincidence/unicode-casing"
rev = "90d6d1f02b9cc04ffb55a5f1c3fa1455a84231fb"

[target.'cfg(unix)'.dependencies]
pwd = "1"<|MERGE_RESOLUTION|>--- conflicted
+++ resolved
@@ -29,11 +29,9 @@
 itertools = "^0.8.0"
 hexf = "0.1.0"
 indexmap = "1.0.2"
-<<<<<<< HEAD
 crc = "^1.0.0"
-=======
 bincode = "1.1.4"
->>>>>>> 15f94679
+
 
 # TODO: release and publish to crates.io
 [dependencies.unicode-casing]
