--- conflicted
+++ resolved
@@ -4,12 +4,8 @@
 use super::super::vm::VirtualMachine;
 use super::objint;
 use super::objtype;
-<<<<<<< HEAD
 use num_bigint::{BigInt, Sign, ToBigInt};
-=======
-use num_bigint::{BigInt, ToBigInt};
 use num_integer::Integer;
->>>>>>> a2627911
 use num_traits::{One, Signed, ToPrimitive, Zero};
 
 #[derive(Debug, Clone)]
@@ -100,11 +96,8 @@
         "__getitem__",
         context.new_rustfunc(range_getitem),
     );
-<<<<<<< HEAD
     context.set_attr(&range_type, "__repr__", context.new_rustfunc(range_repr));
-=======
     context.set_attr(&range_type, "index", context.new_rustfunc(range_index));
->>>>>>> a2627911
 }
 
 fn range_new(vm: &mut VirtualMachine, args: PyFuncArgs) -> PyResult {
@@ -241,7 +234,6 @@
     }
 }
 
-<<<<<<< HEAD
 fn range_repr(vm: &mut VirtualMachine, args: PyFuncArgs) -> PyResult {
     arg_check!(vm, args, required = [(zelf, Some(vm.ctx.range_type()))]);
 
@@ -251,7 +243,8 @@
     };
 
     Ok(vm.ctx.new_str(s))
-=======
+}
+
 fn range_index(vm: &mut VirtualMachine, args: PyFuncArgs) -> PyResult {
     arg_check!(
         vm,
@@ -270,5 +263,4 @@
     } else {
         unreachable!()
     }
->>>>>>> a2627911
 }