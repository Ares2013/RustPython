--- conflicted
+++ resolved
@@ -488,17 +488,11 @@
         PyObject::new(PyObjectPayload::Sequence { elements }, self.list_type())
     }
 
-<<<<<<< HEAD
     pub fn new_set(&self) -> PyObjectRef {
         // Initialized empty, as calling __hash__ is required for adding each object to the set
         // which requires a VM context - this is done in the objset code itself.
         let elements: HashMap<BigInt, PyObjectRef> = HashMap::new();
         PyObject::new(PyObjectPayload::Set { elements: elements }, self.set_type())
-=======
-    pub fn new_set(&self, elements: Vec<PyObjectRef>) -> PyObjectRef {
-        let elements = objset::sequence_to_hashmap(&elements);
-        PyObject::new(PyObjectPayload::Set { elements }, self.set_type())
->>>>>>> ac370260
     }
 
     pub fn new_dict(&self) -> PyObjectRef {
